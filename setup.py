--- conflicted
+++ resolved
@@ -1,9 +1,5 @@
 from setuptools import setup, find_packages
 
-<<<<<<< HEAD
-
-=======
->>>>>>> 67b8b5fe
 setup(
     name="django-email-confirmation",
     version="0.2.dev5",
@@ -23,7 +19,6 @@
     },
     zip_safe=False,
     classifiers=[
-<<<<<<< HEAD
         "Development Status :: 3 - Alpha",
         "Environment :: Web Environment",
         "Intended Audience :: Developers",
@@ -31,16 +26,6 @@
         "Operating System :: OS Independent",
         "Programming Language :: Python",
         "Framework :: Django",
-    ]
-=======
-        'Development Status :: 3 - Alpha',
-        'Environment :: Web Environment',
-        'Intended Audience :: Developers',
-        'License :: OSI Approved :: MIT License',
-        'Operating System :: OS Independent',
-        'Programming Language :: Python',
-        'Framework :: Django',
     ],
     test_suite='runtests.runtests',
->>>>>>> 67b8b5fe
 )