from django.shortcuts import render_to_response
from django.template import RequestContext

from emailconfirmation.models import EmailConfirmation

<<<<<<< HEAD

def confirm_email(request, confirmation_key):
    
=======
def confirm(request, confirmation_key):
>>>>>>> 67b8b5fe
    confirmation_key = confirmation_key.lower()
    email_address = EmailConfirmation.objects.confirm_email(confirmation_key)
    
    return render_to_response("emailconfirmation/confirm_email.html", {
        "email_address": email_address,
    }, context_instance=RequestContext(request))<|MERGE_RESOLUTION|>--- conflicted
+++ resolved
@@ -3,16 +3,10 @@
 
 from emailconfirmation.models import EmailConfirmation
 
-<<<<<<< HEAD
 
-def confirm_email(request, confirmation_key):
-    
-=======
 def confirm(request, confirmation_key):
->>>>>>> 67b8b5fe
     confirmation_key = confirmation_key.lower()
     email_address = EmailConfirmation.objects.confirm_email(confirmation_key)
-    
     return render_to_response("emailconfirmation/confirm_email.html", {
         "email_address": email_address,
     }, context_instance=RequestContext(request))